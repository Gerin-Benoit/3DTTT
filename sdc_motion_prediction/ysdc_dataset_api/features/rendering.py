--- conflicted
+++ resolved
@@ -18,7 +18,6 @@
     repeated_points_to_array,
     get_section_to_state,
 )
-
 
 MAX_HISTORY_LENGTH = 25
 
@@ -480,10 +479,6 @@
         self._renderers = self._create_renderers_list(config)
         self._num_channels = self._get_num_channels()
 
-<<<<<<< HEAD
-    # @profile
-    def produce_features(self, scene, to_track_frame_tf):
-=======
     def produce_features(
             self, scene: Scene, to_track_frame_tf: np.ndarray) -> Dict[str, np.ndarray]:
         """Produces feature maps given the scene and the transform from global coordinates to
@@ -497,7 +492,6 @@
         Returns:
             Dict[str, np.ndarray]: dict with structure {'feature_maps': np.ndarray}
         """
->>>>>>> e72ea781
         feature_maps = self._create_feature_maps()
         slice_start = 0
         for renderer in self._renderers:
