--- conflicted
+++ resolved
@@ -3,11 +3,7 @@
 from ..proto.map_pb2 import MovementType, TrafficLightState
 
 
-<<<<<<< HEAD
-def get_polygon(geometry):
-=======
 def repeated_points_to_array(geometry):
->>>>>>> b301118a
     poly = np.zeros((len(geometry.points), 2), dtype=np.float32)
     for i, point in enumerate(geometry.points):
         poly[i, 0] = point.x
