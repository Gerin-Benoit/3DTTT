--- conflicted
+++ resolved
@@ -30,12 +30,6 @@
             pre_filtered_scene_file_paths: Optional[List[str]] = None,
     ):
         super(MotionPredictionDataset, self).__init__()
-<<<<<<< HEAD
-        if not (feature_producer or prerendered_dataset_path):
-            raise ValueError(
-                'You must specify either feature_producer or prerendered_dataset_path')
-=======
->>>>>>> b301118a
 
         self._feature_producer = feature_producer
         self._prerendered_dataset_path = prerendered_dataset_path
